--- conflicted
+++ resolved
@@ -122,17 +122,10 @@
                 $fs->move_area_files_to_new_context($oldid, $newid, 'qtype_formulas', $area, $partid);
             }
         }
-<<<<<<< HEAD
 
         $this->move_files_in_combined_feedback($questionid, $oldid, $newid);
         $this->move_files_in_hints($questionid, $oldid, $newid);
 
-=======
-
-        $this->move_files_in_combined_feedback($questionid, $oldid, $newid);
-        $this->move_files_in_hints($questionid, $oldid, $newid);
-
->>>>>>> 80344a16
         // The parent method will move files from the question text and the
         // general feedback. Note that we do not use the latter.
         parent::move_files($questionid, $oldid, $newid);
@@ -542,11 +535,7 @@
     }
 
     /**
-<<<<<<< HEAD
-     * Return all possible types of response. They are used e. g. reports.
-=======
      * Return all possible types of response. They are used e. g. in reports.
->>>>>>> 80344a16
      *
      * @param object $questiondata question definition data
      * @return array possible responses for every part
@@ -802,7 +791,6 @@
         foreach (array_keys($data->answermark) as $i) {
             $nomark = empty(trim($data->answermark[$i]));
             $noanswer = empty(trim($data->answer[$i]));
-<<<<<<< HEAD
 
             // Data from the editors are stored in an array with the keys text, format and itemid.
             $noparttext = empty(trim($data->subqtext[$i]['text']));
@@ -810,15 +798,6 @@
             $nolocalvars = empty(trim($data->vars1[$i]));
             $emptypart = $noparttext && $nogeneralfb && $nolocalvars;
 
-=======
-
-            // Data from the editors are stored in an array with the keys text, format and itemid.
-            $noparttext = empty(trim($data->subqtext[$i]['text']));
-            $nogeneralfb = empty(trim($data->subqtext[$i]['text']));
-            $nolocalvars = empty(trim($data->vars1[$i]));
-            $emptypart = $noparttext && $nogeneralfb && $nolocalvars;
-
->>>>>>> 80344a16
             if ($nomark && !$emptypart) {
                 $errors["answermark[$i]"] = get_string('error_mark', 'qtype_formulas');
             }
@@ -960,10 +939,6 @@
 
         // Check random variables. If there is an error, we do not continue, because
         // other variables or answers might depend on these definitions.
-<<<<<<< HEAD
-        // FIXME: do not validate if empty
-=======
->>>>>>> 80344a16
         $randomparser = new random_parser($data->varsrandom);
         $evaluator = new evaluator();
         try {
@@ -973,56 +948,6 @@
             $errors['varsrandom'] = $e->getMessage();
             return (object)['errors' => $errors, 'parts' => $parts];
         }
-<<<<<<< HEAD
-
-        // Check global variables. If there is an error, we do not continue, because
-        // other variables or answers might depend on these definitions.
-        // FIXME: do not validate if empty
-        try {
-            $globalparser = new parser($data->varsglobal, $randomparser->export_known_variables());
-            $evaluator->evaluate($globalparser->get_statements());
-        } catch (Exception $e) {
-            $errors['varsglobal'] = $e->getMessage();
-            return $errors;
-        }
-
-        // Check local variables, model answers and grading criterion for each part.
-        $numberofparts = count($parts);
-        for ($i = 0; $i < $numberofparts; $i++) {
-            $partevaluator = clone $evaluator;
-
-            // Validate the local variables for this part. In case of an error, skip the
-            // rest of the part, because there might be dependencies.
-            $partparser = null;
-            if (!empty($data->vars1[$i])) {
-                try {
-                    $partparser = new parser($data->vars1[$i], $globalparser->export_known_variables());
-                    $partevaluator->evaluate($partparser->get_statements());
-                } catch (Exception $e) {
-                    $errors["vars1[$i]"] = $e->getMessage();
-                    continue;
-                }
-            }
-
-            $knownvars = [];
-            if ($partparser !== null) {
-                $knownvars = $partparser->export_known_variables();
-            }
-
-            if (!empty($data->answer[$i])) {
-                try {
-                    $answerparser = new answer_parser($data->answer[$i], $knownvars);
-                    $modelanswers = $partevaluator->evaluate($answerparser->get_statements())[0];
-                    // Now that we know the model answers, we can set the $numbox property for the part,
-                    // i. e. the number of answer boxes that are to be shown.
-                    if (is_array($modelanswers->value)) {
-                        $parts[$i]->numbox = count($modelanswers->value);
-                    } else {
-                        $parts[$i]->numbox = 1;
-                    }
-                } catch (Exception $e) {
-                    $errors["answer[$i]"] = $e->getMessage();
-=======
 
         // Check global variables. If there is an error, we do not continue, because
         // other variables or answers might depend on these definitions.
@@ -1129,13 +1054,10 @@
                 unset($answer);
                 // If there was an error, we do not continue the validation.
                 if (!empty($errors["answer[$i]"])) {
->>>>>>> 80344a16
                     continue;
                 }
             }
 
-<<<<<<< HEAD
-=======
             // In order to prepare the grading variables, we need to have the special vars like
             // _a and _r or _0, _1, ... or _err and _relerr. We will simulate this part by copying
             // the model answers and thus setting _err and _relerr to 0.
@@ -1155,48 +1077,16 @@
             // Update the list of known variables.
             $knownvars = $partparser->export_known_variables();
 
->>>>>>> 80344a16
             // Validate grading variables.
             if (!empty($data->vars2[$i])) {
                 try {
                     $partparser = new parser($data->vars2[$i], $knownvars);
-<<<<<<< HEAD
-                    // Update the list of known variables.
-                    $knownvars = $partparser->export_known_variables();
-=======
->>>>>>> 80344a16
                     $partevaluator->evaluate($partparser->get_statements());
                 } catch (Exception $e) {
                     $errors["vars2[$i]"] = $e->getMessage();
                     continue;
                 }
             }
-<<<<<<< HEAD
-
-            // FIXME: we do not yet validate the grading criterion for algebraic answers.
-            if ($data->answertype === self::ANSWER_TYPE_ALGEBRAIC) {
-                continue;
-            }
-
-            // FIXME: temporary / we do not yet validate the correctness, because we
-            // must first set the special variables.
-            continue;
-
-            // Check grading criterion for each part. We use the model answers, so
-            // the grading criterion should always evaluate to 1 (or more).
-            // Check, if grading criterion is OK for answer type, e.g. no _relerr for
-            // algebraic formula.
-            // FIXME: need to set the special vars like _a, _d etc. and update $knownvars
-            try {
-                $partparser = new parser($data->correctness[$i], $knownvars);
-                $partevaluator->evaluate($partparser->get_statements());
-            } catch (Exception $e) {
-                $errors["correctness[$i]"] = $e->getMessage();
-                continue;
-            }
-
-            // TODO: validation of unit stuff
-=======
             // Update the list of known variables.
             $knownvars = $partparser->export_known_variables();
 
@@ -1226,15 +1116,11 @@
             }
 
             // FIXME - TODO: validation of unit stuff
->>>>>>> 80344a16
         }
 
         return (object)['errors' => $errors, 'parts' => $parts];
 
-<<<<<<< HEAD
-=======
         // ************* FIXME: clean up the rest *********
->>>>>>> 80344a16
         // Attempt to compute answers to see if they are wrong or not.
         foreach ($validanswers as $idx => $ans) {
             $ans->partindex = $idx;
@@ -1265,48 +1151,6 @@
                 $errors["ruleid[$idx]"] = $e->getMessage();
             }
 
-<<<<<<< HEAD
-            try {
-                $modelanswers = $qo->get_evaluated_answer($ans);
-                $cloneanswers = $modelanswers;
-                // Set the number of 'coordinates' which is used to display all answer boxes.
-                $ans->numbox = count($modelanswers);
-                $gradingtype = $ans->answertype;
-            } catch (Exception $e) {
-                $errors["answer[$idx]"] = 'XXXX' . $e->getMessage();
-                continue;
-            }
-
-            try {
-                $dres = $qo->compute_response_difference($vars, $modelanswers, $cloneanswers, 1, $gradingtype);
-                if ($dres === null) {
-                    throw new Exception();
-                }
-            } catch (Exception $e) {
-                $errors["answer[$idx]"] = get_string('error_validation_eval', 'qtype_formulas') . $e->getMessage();
-                continue;
-            }
-
-            try {
-                // $qo->add_special_correctness_variables($vars, $modelanswers, $cloneanswers, $dres->diff, $dres->is_number);
-                // $qo->qv->evaluate_assignments($vars, $ans->vars2);
-                $FIXME = 'this is dummy code to be fixed later';
-            } catch (Exception $e) {
-                $errors["vars2[$idx]"] = get_string('error_validation_eval', 'qtype_formulas') . $e->getMessage();
-                continue;
-            }
-
-            try {
-                $FIXME = 'this is dummy code to be fixed later';
-                // $responses = $qo->get_correct_responses_individually($ans);
-                // $correctness = $qo->grade_responses_individually($ans, $responses, $unitcheck);
-            } catch (Exception $e) {
-                $errors["correctness[$idx]"] = get_string('error_validation_eval', 'qtype_formulas') . $e->getMessage();
-                continue;
-            }
-
-=======
->>>>>>> 80344a16
         }
         return $errors;
     }
