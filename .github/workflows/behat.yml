--- conflicted
+++ resolved
@@ -87,12 +87,6 @@
           sudo locale-gen en_AU.UTF-8
           echo "NVM_DIR=$HOME/.nvm" >> $GITHUB_ENV
 
-<<<<<<< HEAD
-      - name: Install moodle-plugin-ci
-        run: |
-          moodle-plugin-ci add-plugin maths/moodle-qbehaviour_adaptivemultipart
-          moodle-plugin-ci install --plugin ./plugin --db-host=127.0.0.1
-=======
       - name: Install moodle-plugin-ci without app (3.9, 3.11, 4.0)
         if: ${{ contains(fromJSON('["MOODLE_39_STABLE", "MOODLE_311_STABLE", "MOODLE_400_STABLE"]'), matrix.moodle-branch) }}
         run: |
@@ -107,16 +101,10 @@
         run: |
           moodle-plugin-ci add-plugin maths/moodle-qbehaviour_adaptivemultipart
           moodle-plugin-ci install --plugin ./plugin --db-host=127.0.0.1
->>>>>>> cbc10c52
         env:
           DB: ${{ matrix.database }}
           MOODLE_BRANCH: ${{ matrix.moodle-branch }}
           MOODLE_APP: true
-          MOODLE_APP_DOCKER_IMAGE: moodlehq/moodleapp:4.3.0-test
-          MOODLE_APP_PORT: 80
-          MOODLE_APP_PROTOCOL: http
-          MOODLE_DOCKER_APP_RUNTIME: ionic5
-          MOODLE_BEHAT_IONIC_WWWROOT: http://localhost:8100
 
       - name: Behat features
         run: moodle-plugin-ci behat --auto-rerun 1 --profile chrome